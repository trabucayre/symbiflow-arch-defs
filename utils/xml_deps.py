#!/usr/bin/env python3
"""
Generate a Makefile fragment for the xml includes.
"""

import os
import re
import subprocess
import sys

def curpath(path):
    return os.path.relpath(path, os.curdir)

my_path = os.path.abspath(__file__)
my_dir = os.path.dirname(my_path)
topdir = os.path.abspath(os.path.join(my_dir, ".."))

my_args = " ".join(sys.argv)
output_file = os.path.abspath(sys.argv[1])
input_file = os.path.abspath(sys.argv[2])

xi_include = re.compile('<xi:include[^>]*href="([^"]*)"', re.IGNORECASE)

# Calculate the deps by recursive extracting the xi:include declarations.
deps = [input_file]
index = 0
while index < len(deps):
    checking_file = deps[index]
    reldir = os.path.dirname(checking_file)

    if os.path.isdir(checking_file):
        # Regenerate the files in this directory
        assert os.path.join(checking_file, "Makefile.gen")
        subprocess.check_call(["make", "-f", "Makefile.gen"], cwd=checking_file)
    elif os.path.exists(checking_file):
        for line in open(checking_file):
            if 'xi:include' not in line:
                continue

            for dep_file in xi_include.findall(line):
                dep_absfile = os.path.abspath(os.path.join(reldir, dep_file))
                dep_absdir = os.path.dirname(dep_absfile)

                toadd = []

                if os.path.exists(os.path.join(dep_absdir, "Makefile.gen")):
                    toadd.append(dep_absdir)
                toadd.append(dep_absfile)

                for a in toadd:
                    if a not in deps:
                        print("  (Adding)", end=" ")
                        deps.append(a)
                    else:
                        print("(Skipping)", end=" ")
                    print("%s found in %s" % (curpath(a), curpath(checking_file)))
    else:
        raise SystemError("Unable to find dependency %s" % checking_file)

    index += 1

# Write out the Makefile
with open(output_file, "w") as f:
    f.write("""\
# Makefile fragment generated with %(my_path)s

%(output_file)s: %(my_path)s
\t%(my_path)s %(my_args)s

""" % locals())

    for dep in deps[1:]:
        if os.path.isdir(dep):
            assert os.path.exists(os.path.join(dep, "Makefile.gen"))
            f.write("""\
merged.xml: %(dep)s/.gen.stamp
%(dep)s/.gen.stamp:
\tmake -C %(dep)s -f Makefile.gen .gen.stamp

""" % locals())

        elif os.path.isfile(dep):
            depdir = os.path.dirname(dep)
            if os.path.exists(os.path.join(depdir, "Makefile.gen")):
                stamp = " " + os.path.join(depdir, ".gen.stamp")
            else:
<<<<<<< HEAD
                stemp = ""
=======
                stamp = ""
>>>>>>> ff9f4f84

            f.write("""\
merged.xml: %(dep)s
%(dep)s:%(stamp)s

""" % locals())

        else:
            raise SystemError("Unable to find dependency %s" % checking_file)<|MERGE_RESOLUTION|>--- conflicted
+++ resolved
@@ -84,11 +84,7 @@
             if os.path.exists(os.path.join(depdir, "Makefile.gen")):
                 stamp = " " + os.path.join(depdir, ".gen.stamp")
             else:
-<<<<<<< HEAD
-                stemp = ""
-=======
                 stamp = ""
->>>>>>> ff9f4f84
 
             f.write("""\
 merged.xml: %(dep)s
